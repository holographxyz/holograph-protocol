--- conflicted
+++ resolved
@@ -455,13 +455,14 @@
     }
 
     /**
-<<<<<<< HEAD
      * @notice The version of the contract
      * @return Semantic version string
      */
     function contractVersion() external pure returns (string memory) {
         return "1.0.0";
-=======
+    }
+
+    /**
      * @notice Get remaining cooldown time for a user in seconds
      * @param user Address to check
      * @return seconds remaining in cooldown period (0 if can unstake)
@@ -471,7 +472,6 @@
 
         uint256 cooldownEndTime = lastStakeTimestamp[user] + stakingCooldown;
         return block.timestamp >= cooldownEndTime ? 0 : cooldownEndTime - block.timestamp;
->>>>>>> d8f62852
     }
 
     /* -------------------------------------------------------------------------- */
