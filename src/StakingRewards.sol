--- conflicted
+++ resolved
@@ -453,7 +453,6 @@
     }
 
     /**
-<<<<<<< HEAD
      * @notice The version of the contract
      * @return Semantic version string
      */
@@ -462,8 +461,7 @@
     }
 
     /**
-=======
->>>>>>> ae284624
+
      * @notice Get remaining cooldown time for a user in seconds
      * @param user Address to check
      * @return seconds remaining in cooldown period (0 if can unstake)
